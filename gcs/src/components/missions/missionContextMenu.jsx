// Base imports
import React, { useEffect, useLayoutEffect, useRef, useState } from "react"

// Hooks and helpers
import { useClipboard } from "@mantine/hooks"
import { showNotification } from "../../helpers/notification"
import useContextMenu from "../mapComponents/useContextMenu"

// UI components
import ContextMenuItem from "../mapComponents/contextMenuItem"

const coordsFractionDigits = 7

export function useMissionContextMenu() {
  const contextMenuRef = useRef()
  const { clicked, setClicked, points, setPoints } = useContextMenu()
  const [contextMenuPositionCalculationInfo, setContextMenuPositionCalculationInfo] = useState()
  const [clickedGpsCoords, setClickedGpsCoords] = useState({ lng: 0, lat: 0 })
  const [savedCoordinates, setSavedCoordinates] = useState([])
  const [showSubmenu, setShowSubmenu] = useState(false)
  const [clickedWaypointId, setClickedWaypointId] = useState(null)
<<<<<<< HEAD
=======
  const [isPositioned, setIsPositioned] = useState(false)
>>>>>>> b5c994bf
  const clipboard = useClipboard({ timeout: 500 })

  // Position before paint to avoid flash from old to new position
  useLayoutEffect(() => {
    if (contextMenuRef.current && contextMenuPositionCalculationInfo) {
      const contextMenuWidth = Math.round(
        contextMenuRef.current.getBoundingClientRect().width,
      )
      const contextMenuHeight = Math.round(
        contextMenuRef.current.getBoundingClientRect().height,
      )
      let x = contextMenuPositionCalculationInfo.clickedPoint.x
      let y = contextMenuPositionCalculationInfo.clickedPoint.y

      if (
        contextMenuWidth + contextMenuPositionCalculationInfo.clickedPoint.x >
        contextMenuPositionCalculationInfo.canvasSize.width
      ) {
        x = contextMenuPositionCalculationInfo.clickedPoint.x - contextMenuWidth
      }
      if (
        contextMenuHeight + contextMenuPositionCalculationInfo.clickedPoint.y >
        contextMenuPositionCalculationInfo.canvasSize.height
      ) {
        y =
          contextMenuPositionCalculationInfo.clickedPoint.y - contextMenuHeight
      }

      setPoints({ x, y })
      setIsPositioned(true)
    }
  }, [contextMenuPositionCalculationInfo])

  // Close context menu when clicking outside
  useEffect(() => {
    const handleClickOutside = (event) => {
      if (clicked && contextMenuRef.current && !contextMenuRef.current.contains(event.target)) {
        setClicked(false)
        setShowSubmenu(false)
        setClickedWaypointId(null)
        setIsPositioned(false)
      }
    }

    document.addEventListener('mousedown', handleClickOutside)
    return () => {
      document.removeEventListener('mousedown', handleClickOutside)
    }
  }, [clicked])

  const handleContextMenu = (e, waypointId = null) => {
    e.preventDefault()
<<<<<<< HEAD
    e.originalEvent?.preventDefault?.()
    e.originalEvent?.stopPropagation?.()
=======
    setIsPositioned(false)
>>>>>>> b5c994bf
    setClicked(true)
    setShowSubmenu(false)
    setClickedWaypointId(waypointId)
    
    // Log waypoint ID if clicked on a waypoint
    if (waypointId !== null) {
      console.log("Right-clicked waypoint ID:", waypointId)
    }
    
    setClickedGpsCoords(e.lngLat)
    // Identify waypoint id (if right-clicked on a waypoint element)
    const el = e.originalEvent?.target
    const idEl = el?.closest?.('[data-waypoint-id], [data-id]')
    const waypointId = idEl?.dataset?.waypointId ?? idEl?.dataset?.id ?? null
    setClickedWaypointId(waypointId ?? null)
    console.log('Right-click waypoint id:', waypointId ?? null)
    // Save coordinates for future use
    setSavedCoordinates(prev => [...prev, {
      lat: e.lngLat.lat,
      lng: e.lngLat.lng,
      timestamp: new Date().toISOString(),
      waypointId: waypointId
    }])
    setContextMenuPositionCalculationInfo({
      clickedPoint: e.point,
      canvasSize: {
        height: e.originalEvent.target.clientHeight,
        width: e.originalEvent.target.clientWidth,
      },
    })
  }

  return {
    // state
    clicked,
    setClicked,
    points,
    clickedGpsCoords,
    savedCoordinates,
    showSubmenu,
    setShowSubmenu,
    clickedWaypointId,
<<<<<<< HEAD
=======
    isPositioned,
>>>>>>> b5c994bf
    // refs
    contextMenuRef,
    // handlers
    handleContextMenu,
    // helpers
    clipboard,
  }
}

export default function MissionContextMenuOverlay({ ctx }) {
  if (!ctx.clicked) return null
  
  return (
    <div
      ref={ctx.contextMenuRef}
      className="absolute bg-falcongrey-700 rounded-md p-1 min-w-[180px]"
<<<<<<< HEAD
      style={{ top: ctx.points?.y ?? -9999, left: ctx.points?.x ?? -9999, visibility: ctx.points ? 'visible' : 'hidden' }}
      key={`${ctx.points?.x ?? 0}-${ctx.points?.y ?? 0}`}
=======
      style={{ 
        top: ctx.points.y, 
        left: ctx.points.x,
        opacity: ctx.isPositioned ? 1 : 0,
        transition: 'opacity 0.05s ease-in'
      }}
>>>>>>> b5c994bf
      onMouseDown={(e) => e.stopPropagation()}
      onClick={(e) => e.stopPropagation()}
    >
      {/* Copy Coordinates */}
      <ContextMenuItem
        onClick={(e) => {
          e.stopPropagation()
          ctx.clipboard.copy(
            `${ctx.clickedGpsCoords.lat}, ${ctx.clickedGpsCoords.lng}`,
          )
          showNotification("Copied to clipboard")
          ctx.setClicked(false)
        }}
      >
        <div className="w-full flex justify-between gap-2">
          <p>
            {ctx.clickedGpsCoords.lat.toFixed(coordsFractionDigits)}, {" "}
            {ctx.clickedGpsCoords.lng.toFixed(coordsFractionDigits)}
          </p>
          <svg
            className="relative -right-1"
            xmlns="http://www.w3.org/2000/svg"
            width="20"
            height="20"
            viewBox="0 0 24 24"
          >
            <path
              fill="currentColor"
              d="M9 18q-.825 0-1.412-.587T7 16V4q0-.825.588-1.412T9 2h9q.825 0 1.413.588T20 4v12q0 .825-.587 1.413T18 18zm0-2h9V4H9zm-4 6q-.825 0-1.412-.587T3 20V7q0-.425.288-.712T4 6t.713.288T5 7v13h10q.425 0 .713.288T16 21t-.288.713T15 22zm4-6V4z"
            />
          </svg>
        </div>
      </ContextMenuItem>

      {/* Divider */}
      <div className="border-t border-falcongrey-600 my-1"></div>

      {/* Insert Command */}
      <div className="relative">
        <ContextMenuItem
          onClick={(e) => {
            e.stopPropagation()
            ctx.setShowSubmenu(!ctx.showSubmenu)
          }}
        >
          <div className="w-full flex justify-between gap-2">
            <span>Insert Command</span>
            <svg
              className={`transform transition-transform ${ctx.showSubmenu ? 'rotate-90' : ''}`}
              xmlns="http://www.w3.org/2000/svg"
              width="16"
              height="16"
              viewBox="0 0 24 24"
            >
              <path
                fill="currentColor"
                d="M8.59 16.59L13.17 12L8.59 7.41L10 6l6 6l-6 6l-1.41-1.41z"
              />
            </svg>
          </div>
        </ContextMenuItem>

        {/* Insert Submenu */}
        {ctx.showSubmenu && (
          <div
            className="absolute left-full top-0 ml-1 bg-falcongrey-700 rounded-md p-1 min-w-[140px] shadow-lg"
            onMouseDown={(e) => e.stopPropagation()}
            onClick={(e) => e.stopPropagation()}
          >
            <ContextMenuItem
              onClick={(e) => {
                e.stopPropagation()
                console.log("Insert Waypoint at:", ctx.clickedGpsCoords)
                ctx.setClicked(false)
                ctx.setShowSubmenu(false)
              }}
            >
              <span>Waypoint</span>
            </ContextMenuItem>
            <ContextMenuItem
              onClick={(e) => {
                e.stopPropagation()
                console.log("Insert Land at:", ctx.clickedGpsCoords)
                ctx.setClicked(false)
                ctx.setShowSubmenu(false)
              }}
            >
              <span>Land</span>
            </ContextMenuItem>
            <ContextMenuItem
              onClick={(e) => {
                e.stopPropagation()
                console.log("Insert Takeoff at:", ctx.clickedGpsCoords)
                ctx.setClicked(false)
                ctx.setShowSubmenu(false)
              }}
            >
              <span>Takeoff</span>
            </ContextMenuItem>
            <ContextMenuItem
              onClick={(e) => {
                e.stopPropagation()
                console.log("Insert Return to Launch at:", ctx.clickedGpsCoords)
                ctx.setClicked(false)
                ctx.setShowSubmenu(false)
              }}
            >
              <span>Return to Launch</span>
            </ContextMenuItem>
          </div>
        )}
      </div>

      {/* Delete Command */}
      <ContextMenuItem
        onClick={(e) => {
          e.stopPropagation()
<<<<<<< HEAD
          console.log("Delete command: waypointId=", ctx.clickedWaypointId, " at:", ctx.clickedGpsCoords)
=======
          if (ctx.clickedWaypointId !== null) {
            console.log("Delete waypoint ID:", ctx.clickedWaypointId)
          } else {
            console.log("Delete command at:", ctx.clickedGpsCoords)
          }
>>>>>>> b5c994bf
          ctx.setClicked(false)
        }}
      >
        <div className="w-full flex justify-between gap-2">
          <span>Delete Command</span>
          <svg
            xmlns="http://www.w3.org/2000/svg"
            width="16"
            height="16"
            viewBox="0 0 24 24"
          >
            <path
              fill="currentColor"
              d="M7 21q-.825 0-1.412-.587T5 19V6H4V4h5V3h6v1h5v2h-1v13q0 .825-.587 1.413T17 21zm2-4h2V8H9zm4 0h2V8h-2z"
            />
          </svg>
        </div>
      </ContextMenuItem>
    </div>
  )
}

<|MERGE_RESOLUTION|>--- conflicted
+++ resolved
@@ -18,11 +18,6 @@
   const [clickedGpsCoords, setClickedGpsCoords] = useState({ lng: 0, lat: 0 })
   const [savedCoordinates, setSavedCoordinates] = useState([])
   const [showSubmenu, setShowSubmenu] = useState(false)
-  const [clickedWaypointId, setClickedWaypointId] = useState(null)
-<<<<<<< HEAD
-=======
-  const [isPositioned, setIsPositioned] = useState(false)
->>>>>>> b5c994bf
   const clipboard = useClipboard({ timeout: 500 })
 
   // Position before paint to avoid flash from old to new position
@@ -75,12 +70,6 @@
 
   const handleContextMenu = (e, waypointId = null) => {
     e.preventDefault()
-<<<<<<< HEAD
-    e.originalEvent?.preventDefault?.()
-    e.originalEvent?.stopPropagation?.()
-=======
-    setIsPositioned(false)
->>>>>>> b5c994bf
     setClicked(true)
     setShowSubmenu(false)
     setClickedWaypointId(waypointId)
@@ -122,11 +111,6 @@
     savedCoordinates,
     showSubmenu,
     setShowSubmenu,
-    clickedWaypointId,
-<<<<<<< HEAD
-=======
-    isPositioned,
->>>>>>> b5c994bf
     // refs
     contextMenuRef,
     // handlers
@@ -143,17 +127,7 @@
     <div
       ref={ctx.contextMenuRef}
       className="absolute bg-falcongrey-700 rounded-md p-1 min-w-[180px]"
-<<<<<<< HEAD
-      style={{ top: ctx.points?.y ?? -9999, left: ctx.points?.x ?? -9999, visibility: ctx.points ? 'visible' : 'hidden' }}
-      key={`${ctx.points?.x ?? 0}-${ctx.points?.y ?? 0}`}
-=======
-      style={{ 
-        top: ctx.points.y, 
-        left: ctx.points.x,
-        opacity: ctx.isPositioned ? 1 : 0,
-        transition: 'opacity 0.05s ease-in'
-      }}
->>>>>>> b5c994bf
+      style={{ top: ctx.points.y, left: ctx.points.x }}
       onMouseDown={(e) => e.stopPropagation()}
       onClick={(e) => e.stopPropagation()}
     >
@@ -271,15 +245,7 @@
       <ContextMenuItem
         onClick={(e) => {
           e.stopPropagation()
-<<<<<<< HEAD
-          console.log("Delete command: waypointId=", ctx.clickedWaypointId, " at:", ctx.clickedGpsCoords)
-=======
-          if (ctx.clickedWaypointId !== null) {
-            console.log("Delete waypoint ID:", ctx.clickedWaypointId)
-          } else {
-            console.log("Delete command at:", ctx.clickedGpsCoords)
-          }
->>>>>>> b5c994bf
+          console.log("Delete command at:", ctx.clickedGpsCoords)
           ctx.setClicked(false)
         }}
       >
