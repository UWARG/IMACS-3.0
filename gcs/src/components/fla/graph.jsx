import { Button } from '@mantine/core'
import {
  CategoryScale,
  Chart as ChartJS,
  Colors,
  Legend,
  LineElement,
  LinearScale,
  PointElement,
  Title,
  Tooltip,
} from 'chart.js'
import zoomPlugin from 'chartjs-plugin-zoom'
import { useRef, useEffect } from 'react'
import { Line } from 'react-chartjs-2'

ChartJS.register(
  CategoryScale,
  LinearScale,
  PointElement,
  LineElement,
  Title,
  Tooltip,
  Legend,
  Colors,
  zoomPlugin,
)

function microsecondsToDisplayTime(microseconds, roundTo) {
  var seconds = microseconds / 1_000_000
  var mins = Math.floor(seconds / 60)

  return `${String(mins).padStart(2, '0')}:${String(
    (seconds % 60).toFixed(roundTo),
  ).padStart(2, '0')}`
}

const options = {
  responsive: true,
  parsing: false,
  animation: false,
  plugins: {
    tooltip: {
      callbacks: {
        title: function (context) {
          return microsecondsToDisplayTime(context[0].parsed.x, 5)
        },
      },
    },
    colors: {
      forceOverride: true,
    },
    zoom: {
      pan: {
        enabled: true,
        mode: 'xy',
      },
      zoom: {
        wheel: {
          enabled: true,
        },
        pinch: {
          enabled: true,
        },
        mode: 'xy',
      },
    },
  },
  scales: {
    x: {
      type: 'linear',
      ticks: {
        callback: (label) => microsecondsToDisplayTime(label, 0),
        stepSize: 10_000_000,
      },
      title: {
        display: true,
        text: 'Time since boot (min:sec)',
      },
    },
  },
  elements: {
    point: {
      radius: 0.75,
    },
    line: {
      borderWidth: 1,
    },
  },
}

export default function Graph({ data }) {
<<<<<<< HEAD
  let start = Date.now()
  const chartRef = useRef()
  
  useEffect(() => {
    if (!data || !chartRef.current) return
    
    console.log("Loading graph...")
    chartRef.current.data.datasets = data.datasets
    chartRef.current.update()
  }, [data, chartRef])
  
=======
  const chartRef = useRef(null)

>>>>>>> e5257efb
  return (
    <div>
      <Line ref={chartRef} options={options} data={data} />
      <Button onClick={chartRef?.current?.resetZoom}>Reset zoom</Button>
    </div>
  )
}<|MERGE_RESOLUTION|>--- conflicted
+++ resolved
@@ -90,22 +90,8 @@
 }
 
 export default function Graph({ data }) {
-<<<<<<< HEAD
-  let start = Date.now()
-  const chartRef = useRef()
-  
-  useEffect(() => {
-    if (!data || !chartRef.current) return
-    
-    console.log("Loading graph...")
-    chartRef.current.data.datasets = data.datasets
-    chartRef.current.update()
-  }, [data, chartRef])
-  
-=======
   const chartRef = useRef(null)
 
->>>>>>> e5257efb
   return (
     <div>
       <Line ref={chartRef} options={options} data={data} />
