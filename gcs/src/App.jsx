import { useEffect, useState } from 'react'

import InfoCard from './components/infoCard'
import Layout from './components/layout'
import MapSection from './components/map'
import moment from 'moment'
import resolveConfig from 'tailwindcss/resolveConfig'
import tailwindConfig from '../tailwind.config.js'
<<<<<<< HEAD
import { socket } from './socket'
import { useDisclosure } from '@mantine/hooks';
import { Modal, Button } from '@mantine/core';
=======
<<<<<<< Updated upstream
>>>>>>> d5c9a932

const tailwindColors = resolveConfig(tailwindConfig).theme.colors
=======
import Layout from './components/layout'
import { dialog } from 'electron'
>>>>>>> Stashed changes

export default function App() {
  const [listening, setListening] = useState(false)
  const [telemetryData, setTelemetryData] = useState({})
  const [gpsData, setGpsData] = useState({})
  const [batteryData, setBatteryData] = useState({})
  const [time, setTime] = useState(null)
  const [opened, { open, close }] = useDisclosure(false);

  // eslint-disable-next-line react-hooks/exhaustive-deps
  useEffect(() => {
    if (!listening) {
      socket.emit('set_state', { state: 'dashboard' })
      setListening(true)
    }
  })

  useEffect(() => {
    if (!listening) {
      return
    }

    socket.on('incoming_msg', (msg) => {
      switch (msg.mavpackettype) {
        case 'VFR_HUD':
          setTelemetryData(msg)
          break
        case 'BATTERY_STATUS':
          setBatteryData(msg)
          break
        case 'ATTITUDE':
          // TODO
          break
        case 'GLOBAL_POSITION_INT':
          setGpsData(msg)
          break
        default:
          break
      }
      setTime(moment.unix(msg.timestamp))
    })

    return () => {
      socket.off('incoming_msg')
      setListening(false)
    }
  }, [listening])

  console.log(dialog.showOpenDialog({ properties: ['openFile', 'multiSelections'] }))

  return (
    <Layout currentPage="dashboard">
      <Modal opened={opened}></Modal>
      <div className="flex w-full flex-auto">
        {/* grid wrapper for flight telemetry */}
        <div className="flex-auto">
          <InfoCard text="Altitude" metric={telemetryData['alt']} unit="m" />
          <InfoCard
            text="Airspeed"
            metric={telemetryData['airspeed']}
            unit="m/s"
          />
          <InfoCard text="System Status" metric={telemetryData['status']} />
          <InfoCard text="FTS Active" metric={'FALSE'} />
          <InfoCard
            text="Ground Speed"
            metric={telemetryData['groundspeed']}
            unit="m/s"
          />
        </div>

        {/** grid wrapper for map data */}
        <div className="w-7/12">
          <MapSection data={gpsData} />
        </div>
      </div>
    </Layout>
  )
}<|MERGE_RESOLUTION|>--- conflicted
+++ resolved
@@ -6,19 +6,9 @@
 import moment from 'moment'
 import resolveConfig from 'tailwindcss/resolveConfig'
 import tailwindConfig from '../tailwind.config.js'
-<<<<<<< HEAD
 import { socket } from './socket'
 import { useDisclosure } from '@mantine/hooks';
 import { Modal, Button } from '@mantine/core';
-=======
-<<<<<<< Updated upstream
->>>>>>> d5c9a932
-
-const tailwindColors = resolveConfig(tailwindConfig).theme.colors
-=======
-import Layout from './components/layout'
-import { dialog } from 'electron'
->>>>>>> Stashed changes
 
 export default function App() {
   const [listening, setListening] = useState(false)
