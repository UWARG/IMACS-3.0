import time

from pymavlink import mavutil
from utils import getComPort
from drone import Drone

from flask import Flask
from flask_socketio import SocketIO, emit
from mocking.telemetry_mocker import (
    mockBatteryData,
    mockEscData,
    mockGpsData,
    mockTelemetryData,
)

app = Flask(__name__)
app.config["SECRET_KEY"] = "secret-key"

socketio = SocketIO(app, cors_allowed_origins="*")


@app.route("/")
def index():
    return "Hello World!"


@socketio.on("connect")
def connection():
    print("Client connected!")


@socketio.on("disconnect")
def disconnect():
    print("Client disconnected!")


@socketio.on("req_time")
def reqTime():
    emit("ret_time", int(time.time()))


@socketio.on("req_telemetry")
def reqTelemetry():
    telemetry_data = mockTelemetryData()
    emit("ret_telemetry", telemetry_data)


@socketio.on("req_esc")
def reqEsc():
    esc_data = mockEscData()
    emit("ret_esc", esc_data)


@socketio.on("get_battery")
def reqBattery():
    battery_data = mockBatteryData()
    emit("ret_battery", battery_data)


@socketio.on("get_gps")
def reqGps():
    gps_data = mockGpsData()
    emit("ret_gps", gps_data)


def sendBattery(msg):
    print(msg.current_battery)
    data = {
        "status": "ACTIVE",
        "battery_voltage": f"{(msg.voltages[0] / 1000):.2f}",
        "battery_current": f"{(msg.current_battery / 100):.2f}",
        "battery_remaining": msg.battery_remaining,
    }
    socketio.emit("set_battery", data)


def sendTelemetry(msg):
    data = {
        "status": "ACTIVE",
        "airspeed": f"{msg.airspeed:.2f}",
        "groundspeed": f"{msg.groundspeed:.2f}",
        "altitude": f"{msg.alt:.2f}",
        "throttle": str(msg.throttle).zfill(2),
        "heading": str(msg.heading).zfill(2),
    }
    socketio.emit("set_telemetry", data)


<<<<<<< HEAD
def sendAttitude(msg):
    data = {
        "status": "ACTIVE",
        "roll": f"{msg.roll:.2f}",
        "pitch": f"{msg.pitch:.2f}",
        "yaw": f"{msg.yaw:.2f}",
        "rollspeed": f"{msg.rollspeed:.2f}",
        "pitchspeed": f"{msg.pitchspeed:.2f}",
        "yawspeed": f"{msg.yawspeed:.2f}",
    }
    socketio.emit("set_attitude", data)
=======
def sendPosition(msg):
    data = {"status": "ACTIVE", "lat": f"{msg.lat:.2f}", "lon": f"{msg.lon:.2f}"}
    socketio.emit("set_gps", data)
>>>>>>> defca20e


def setupCallBacks(drone):
    drone.addMessageListener("VFR_HUD", sendTelemetry)
    drone.addMessageListener("BATTERY_STATUS", sendBattery)
<<<<<<< HEAD
    drone.addMessageListener("ATTITUDE", sendAttitude)
=======
    drone.addMessageListener("GLOBAL_POSITION_INT", sendPosition)
>>>>>>> defca20e


def setupDroneTelemetry():
    time.sleep(2)
    port = getComPort()
    drone = Drone(port)
    setupCallBacks(drone)


if __name__ == "__main__":
    socketio.start_background_task(setupDroneTelemetry)
    socketio.run(app, allow_unsafe_werkzeug=True)<|MERGE_RESOLUTION|>--- conflicted
+++ resolved
@@ -86,7 +86,6 @@
     socketio.emit("set_telemetry", data)
 
 
-<<<<<<< HEAD
 def sendAttitude(msg):
     data = {
         "status": "ACTIVE",
@@ -98,21 +97,17 @@
         "yawspeed": f"{msg.yawspeed:.2f}",
     }
     socketio.emit("set_attitude", data)
-=======
+    
 def sendPosition(msg):
     data = {"status": "ACTIVE", "lat": f"{msg.lat:.2f}", "lon": f"{msg.lon:.2f}"}
     socketio.emit("set_gps", data)
->>>>>>> defca20e
 
 
 def setupCallBacks(drone):
     drone.addMessageListener("VFR_HUD", sendTelemetry)
     drone.addMessageListener("BATTERY_STATUS", sendBattery)
-<<<<<<< HEAD
     drone.addMessageListener("ATTITUDE", sendAttitude)
-=======
     drone.addMessageListener("GLOBAL_POSITION_INT", sendPosition)
->>>>>>> defca20e
 
 
 def setupDroneTelemetry():
